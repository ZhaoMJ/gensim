#!/usr/bin/env python
# -*- coding: utf-8 -*-
#
# Copyright (C) 2012 Radim Rehurek <radimrehurek@seznam.cz>
# Copyright (C) 2017 Mohit Rathore <mrmohitrathoremr@gmail.com>
# Licensed under the GNU LGPL v2.1 - http://www.gnu.org/licenses/lgpl.html

"""This module implements functionality related to the `Term Frequency - Inverse Document Frequency
<https://en.wikipedia.org/wiki/Tf%E2%80%93idf>` vector space bag-of-words models.

For a more in-depth exposition of TF-IDF and its various SMART variants (normalization, weighting schemes),
see the blog post at https://rare-technologies.com/pivoted-document-length-normalisation/

"""

import logging
from functools import partial

from gensim import interfaces, matutils, utils
from six import iteritems

import numpy as np

logger = logging.getLogger(__name__)


def resolve_weights(smartirs):
    """Check the validity of `smartirs` parameters.

    Parameters
    ----------
    smartirs : str
        `smartirs` or SMART (System for the Mechanical Analysis and Retrieval of Text)
        Information Retrieval System, a mnemonic scheme for denoting tf-idf weighting
        variants in the vector space model. The mnemonic for representing a combination
        of weights takes the form ddd, where the letters represents the term weighting of the document vector.
        for more information visit `SMART Information Retrieval System
        <https://en.wikipedia.org/wiki/SMART_Information_Retrieval_System>`_.

    Returns
    -------
    3-tuple (local_letter, global_letter, normalization_letter)

    local_letter : str
        Term frequency weighing, one of:
            * `n` - natural,
            * `l` - logarithm,
            * `a` - augmented,
            * `b` - boolean,
            * `L` - log average.
    global_letter : str
        Document frequency weighting, one of:
            * `n` - none,
            * `t` - idf,
            * `p` - prob idf.
    normalization_letter : str
        Document normalization, one of:
            * `n` - none,
            * `c` - cosine.

    Raises
    ------
    ValueError
        If `smartirs` is not a string of length 3 or one of the decomposed value
        doesn't fit the list of permissible values.

    """
    if not isinstance(smartirs, str) or len(smartirs) != 3:
        raise ValueError("Expected a string of length 3 except got " + smartirs)

    w_tf, w_df, w_n = smartirs

    if w_tf not in 'nlabL':
        raise ValueError("Expected term frequency weight to be one of 'nlabL', except got {}".format(w_tf))

    if w_df not in 'ntp':
        raise ValueError("Expected inverse document frequency weight to be one of 'ntp', except got {}".format(w_df))

    if w_n not in 'nc':
        raise ValueError("Expected normalization weight to be one of 'ncb', except got {}".format(w_n))

    return w_tf, w_df, w_n


def df2idf(docfreq, totaldocs, log_base=2.0, add=0.0):
    """Compute inverse-document-frequency for a term with the given document frequency `docfreq`:
    :math:`idf = add + log_{log\_base} \\frac{totaldocs}{docfreq}`

    Parameters
    ----------
    docfreq : {int, float}
        Document frequency.
    totaldocs : int
        Total number of documents.
    log_base : float, optional
        Base of logarithm.
    add : float, optional
        Offset.

    Returns
    -------
    float
        Inverse document frequency.

    """
    return add + np.log(float(totaldocs) / docfreq) / np.log(log_base)


def precompute_idfs(wglobal, dfs, total_docs):
    """Pre-compute the inverse document frequency mapping for all terms.

    Parameters
    ----------
    wglobal : function
        Custom function for calculating the "global" weighting function.
        See for example the SMART alternatives under :func:`~gensim.models.tfidfmodel.smartirs_wglobal`.
    dfs : dict
        Dictionary mapping `term_id` into how many documents did that term appear in.
    total_docs : int
        Total number of documents.

    Returns
    -------
    dict of (int, float)
        Inverse document frequencies in the format `{term_id_1: idfs_1, term_id_2: idfs_2, ...}`.

    """
    # not strictly necessary and could be computed on the fly in TfidfModel__getitem__.
    # this method is here just to speed things up a little.
    return {termid: wglobal(df, total_docs) for termid, df in iteritems(dfs)}


def smartirs_wlocal(tf, local_scheme):
    """Calculate local term weight for a term using the weighting scheme specified in `local_scheme`.

    Parameters
    ----------
    tf : int
        Term frequency.
    local : {'n', 'l', 'a', 'b', 'L'}
        Local transformation scheme.

    Returns
    -------
    float
        Calculated local weight.

    """
    if local_scheme == "n":
        return tf
    elif local_scheme == "l":
        return 1 + np.log2(tf)
    elif local_scheme == "a":
        return 0.5 + (0.5 * tf / tf.max(axis=0))
    elif local_scheme == "b":
        return tf.astype('bool').astype('int')
    elif local_scheme == "L":
        return (1 + np.log2(tf)) / (1 + np.log2(tf.mean(axis=0)))


def smartirs_wglobal(docfreq, totaldocs, global_scheme):
    """Calculate global document weight based on the weighting scheme specified in `global_scheme`.

    Parameters
    ----------
    docfreq : int
        Document frequency.
    totaldocs : int
        Total number of documents.
    global_scheme : {'n', 't', 'p'}
        Global transformation scheme.

    Returns
    -------
    float
        Calculated global weight.

    """

    if global_scheme == "n":
        return 1.
    elif global_scheme == "t":
        return np.log2(1.0 * totaldocs / docfreq)
    elif global_scheme == "p":
        return max(0, np.log2((1.0 * totaldocs - docfreq) / docfreq))


def smartirs_normalize(x, norm_scheme, return_norm=False):
    """Normalize a vector using the normalization scheme specified in `norm_scheme`.

    Parameters
    ----------
    x : numpy.ndarray
        Input array
    norm_scheme : {'n', 'c'}
        Normalizing function to use:
        `n`: no normalization
        `c`: unit L2 norm (scale `x` to unit euclidean length)
    return_norm : bool, optional
        Return the length of `x` as well?

    Returns
    -------
    numpy.ndarray
        Normalized array.
    float (only if return_norm is set)
        L2 norm of `x`.

    """
    if norm_scheme == "n":
        if return_norm:
            _, length = matutils.unitvec(x, return_norm=return_norm)
            return x, length
        else:
            return x
    elif norm_scheme == "c":
        return matutils.unitvec(x, return_norm=return_norm)


class TfidfModel(interfaces.TransformationABC):
    """Objects of this class realize the transformation between word-document co-occurrence matrix (int)
    into a locally/globally weighted TF-IDF matrix (positive floats).

    Examples
    --------
    >>> import gensim.downloader as api
    >>> from gensim.models import TfidfModel
    >>> from gensim.corpora import Dictionary
    >>>
    >>> dataset = api.load("text8")
    >>> dct = Dictionary(dataset)  # fit dictionary
    >>> corpus = [dct.doc2bow(line) for line in dataset]  # convert corpus to BoW format
    >>>
    >>> model = TfidfModel(corpus)  # fit model
    >>> vector = model[corpus[0]]  # apply model to the first corpus document

    """
    def __init__(self, corpus=None, id2word=None, dictionary=None, wlocal=utils.identity,
                 wglobal=df2idf, normalize=True, smartirs=None, pivot=None, slope=0.65):
        """Compute TF-IDF by multiplying a local component (term frequency) with a global component
        (inverse document frequency), and normalizing the resulting documents to unit length.
        Formula for non-normalized weight of term :math:`i` in document :math:`j` in a corpus of :math:`D` documents

        .. math:: weight_{i,j} = frequency_{i,j} * log_2 \\frac{D}{document\_freq_{i}}

        or, more generally

        .. math:: weight_{i,j} = wlocal(frequency_{i,j}) * wglobal(document\_freq_{i}, D)

        so you can plug in your own custom :math:`wlocal` and :math:`wglobal` functions.

        Parameters
        ----------
        corpus : iterable of iterable of (int, int), optional
            Input corpus
        id2word : {dict, :class:`~gensim.corpora.Dictionary`}, optional
            Mapping token - id, that was used for converting input data to bag of words format.
        dictionary : :class:`~gensim.corpora.Dictionary`
            If `dictionary` is specified, it must be a `corpora.Dictionary` object and it will be used.
            to directly construct the inverse document frequency mapping (then `corpus`, if specified, is ignored).
        wlocals : function, optional
            Function for local weighting, default for `wlocal` is :func:`~gensim.utils.identity`
            (other options: :func:`math.sqrt`, :func:`math.log1p`, etc).
        wglobal : function, optional
            Function for global weighting, default is :func:`~gensim.models.tfidfmodel.df2idf`.
        normalize : bool, optional
            Normalize document vectors to unit euclidean length? You can also inject your own function into `normalize`.
        smartirs : str, optional
            SMART (System for the Mechanical Analysis and Retrieval of Text) Information Retrieval System,
            a mnemonic scheme for denoting tf-idf weighting variants in the vector space model.
            The mnemonic for representing a combination of weights takes the form XYZ,
            for example 'ntc', 'bpn' and so on, where the letters represents the term weighting of the document vector.

            Term frequency weighing:
                * `n` - natural,
                * `l` - logarithm,
                * `a` - augmented,
                * `b` - boolean,
                * `L` - log average.

            Document frequency weighting:
                * `n` - none,
                * `t` - idf,
                * `p` - prob idf.

            Document normalization:
                * `n` - none,
                * `c` - cosine.

            For more information visit `SMART Information Retrieval System
            <https://en.wikipedia.org/wiki/SMART_Information_Retrieval_System>`_.
        pivot : float, optional
            See the blog post at https://rare-technologies.com/pivoted-document-length-normalisation/.

            Pivot is the point around which the regular normalization curve is "tilted" to get the new pivoted
            normalization curve. In the paper `Amit Singhal, Chris Buckley, Mandar Mitra:
            "Pivoted Document Length Normalization" <http://singhal.info/pivoted-dln.pdf>`_ it is the point where the
            retrieval and relevance curves intersect.

            This parameter along with `slope` is used for pivoted document length normalization.
            Only when `pivot` is not None will pivoted document length normalization be applied.
            Otherwise, regular TfIdf is used.
        slope : float, optional
<<<<<<< HEAD
            Parameter required by pivoted document length normalization which determines the slope to which
            the `old normalization` can be tilted. This parameter only works when `pivot` is defined.
=======
            It is the parameter required by pivoted document length normalization which determines the slope to which
            the `old normalization` can be tilted. This parameter only works when pivot is defined by user and is not
            None.
>>>>>>> aff50e97

        """

        self.id2word = id2word
        self.wlocal, self.wglobal, self.normalize = wlocal, wglobal, normalize
        self.num_docs, self.num_nnz, self.idfs = None, None, None
        self.smartirs = smartirs
        self.slope = slope
        self.pivot = pivot
        self.eps = 1e-12

        # If smartirs is not None, override wlocal, wglobal and normalize
        if smartirs is not None:
            n_tf, n_df, n_n = resolve_weights(smartirs)
            self.wlocal = partial(smartirs_wlocal, local_scheme=n_tf)
            self.wglobal = partial(smartirs_wglobal, global_scheme=n_df)
            # also return norm factor if pivot is not none
            if self.pivot is None:
                self.normalize = partial(smartirs_normalize, norm_scheme=n_n)
            else:
                self.normalize = partial(smartirs_normalize, norm_scheme=n_n, return_norm=True)

        if dictionary is not None:
            # user supplied a Dictionary object, which already contains all the
            # statistics we need to construct the IDF mapping. we can skip the
            # step that goes through the corpus (= an optimization).
            if corpus is not None:
                logger.warning(
                    "constructor received both corpus and explicit inverse document frequencies; ignoring the corpus"
                )
            self.num_docs, self.num_nnz = dictionary.num_docs, dictionary.num_nnz
            self.dfs = dictionary.dfs.copy()
            self.idfs = precompute_idfs(self.wglobal, self.dfs, self.num_docs)
            if id2word is None:
                self.id2word = dictionary
        elif corpus is not None:
            self.initialize(corpus)
        else:
            # NOTE: everything is left uninitialized; presumably the model will
            # be initialized in some other way
            pass

    @classmethod
    def load(cls, *args, **kwargs):
        """Load a previously saved TfidfModel class. Handles backwards compatibility from
        older TfidfModel versions which did not use pivoted document normalization.

        """
        model = super(TfidfModel, cls).load(*args, **kwargs)
        if not hasattr(model, 'pivot'):
            model.pivot = None
            logger.info('older version of %s loaded without pivot arg', cls.__name__)
            logger.info('Setting pivot to %s.', model.pivot)
        if not hasattr(model, 'slope'):
            model.slope = 0.65
            logger.info('older version of %s loaded without slope arg', cls.__name__)
            logger.info('Setting slope to %s.', model.slope)
        return model

    def __str__(self):
        return "TfidfModel(num_docs=%s, num_nnz=%s)" % (self.num_docs, self.num_nnz)

    def initialize(self, corpus):
        """Compute inverse document weights, which will be used to modify term frequencies for documents.

        Parameters
        ----------
        corpus : iterable of iterable of (int, int)
            Input corpus.

        """
        logger.info("collecting document frequencies")
        dfs = {}
        numnnz, docno = 0, -1

        for docno, bow in enumerate(corpus):
            if docno % 10000 == 0:
                logger.info("PROGRESS: processing document #%i", docno)
            numnnz += len(bow)
            for termid, _ in bow:
                dfs[termid] = dfs.get(termid, 0) + 1
        # keep some stats about the training corpus
        self.num_docs = docno + 1
        self.num_nnz = numnnz
        self.dfs = dfs
        # and finally compute the idf weights
        n_features = max(dfs) if dfs else 0
        logger.info(
            "calculating IDF weights for %i documents and %i features (%i matrix non-zeros)",
            self.num_docs, n_features, self.num_nnz
        )
        self.idfs = precompute_idfs(self.wglobal, self.dfs, self.num_docs)

    def __getitem__(self, bow, eps=1e-12):
        """Get the tf-idf representation of an input vector and/or corpus.

        bow : {list of (int, int), iterable of iterable of (int, int)}
            Input document in the `sparse Gensim bag-of-words format
            <https://radimrehurek.com/gensim/intro.html#core-concepts>`_,
            or a streamed corpus of such documents.
        eps : float
            Threshold value, will remove all position that have tfidf-value less than `eps`.

        Returns
        -------
        vector : list of (int, float)
            TfIdf vector, if `bow` is a single document
        :class:`~gensim.interfaces.TransformedCorpus`
            TfIdf corpus, if `bow` is a corpus.

        """
        self.eps = eps
        # if the input vector is in fact a corpus, return a transformed corpus as a result
        is_corpus, bow = utils.is_corpus(bow)
        if is_corpus:
            return self._apply(bow)

        # unknown (new) terms will be given zero weight (NOT infinity/huge weight,
        # as strict application of the IDF formula would dictate)

        termid_array, tf_array = [], []
        for termid, tf in bow:
            termid_array.append(termid)
            tf_array.append(tf)

        tf_array = self.wlocal(np.array(tf_array))

        vector = [
            (termid, tf * self.idfs.get(termid))
            for termid, tf in zip(termid_array, tf_array) if abs(self.idfs.get(termid, 0.0)) > self.eps
        ]

        if self.normalize is True:
            self.normalize = matutils.unitvec
        elif self.normalize is False:
            self.normalize = utils.identity

        # and finally, normalize the vector either to unit length, or use a
        # user-defined normalization function
        if self.pivot is None:
            norm_vector = self.normalize(vector)
            norm_vector = [(termid, weight) for termid, weight in norm_vector if abs(weight) > self.eps]
        else:
            _, old_norm = self.normalize(vector, return_norm=True)
            pivoted_norm = (1 - self.slope) * self.pivot + self.slope * old_norm
            norm_vector = [
                (termid, weight / float(pivoted_norm))
                for termid, weight in vector
                if abs(weight / float(pivoted_norm)) > self.eps
            ]
        return norm_vector<|MERGE_RESOLUTION|>--- conflicted
+++ resolved
@@ -301,14 +301,9 @@
             Only when `pivot` is not None will pivoted document length normalization be applied.
             Otherwise, regular TfIdf is used.
         slope : float, optional
-<<<<<<< HEAD
-            Parameter required by pivoted document length normalization which determines the slope to which
-            the `old normalization` can be tilted. This parameter only works when `pivot` is defined.
-=======
             It is the parameter required by pivoted document length normalization which determines the slope to which
             the `old normalization` can be tilted. This parameter only works when pivot is defined by user and is not
             None.
->>>>>>> aff50e97
 
         """
 
